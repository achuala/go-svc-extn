--- conflicted
+++ resolved
@@ -5,11 +5,8 @@
 	"crypto/hmac"
 	"crypto/sha256"
 	"encoding/hex"
-<<<<<<< HEAD
-=======
 	"errors"
 	"fmt"
->>>>>>> ce6fb66f
 	"strings"
 	"sync"
 	"time"
@@ -175,7 +172,7 @@
 	requiredHeaders := []string{"ts", "api", "ver", "chnl", "usrid"}
 	for _, h := range requiredHeaders {
 		if _, ok := headers[h]; !ok {
-			return "", fmt.Errorf("missing required header: %s", h)
+			return "", ErrMissingRequiredHeaders
 		}
 	}
 
@@ -213,26 +210,7 @@
 //   - SIGNATURE_MISSING: If signature is not provided
 //   - INVALID_SIGNED_HEADERS: If required headers are missing
 //   - SIGNATURE_MISMATCH: If computed signature doesn't match provided signature
-<<<<<<< HEAD
-func VerifySignature(authorizationHeaderValue, payloadHash string, accessSecretProvider AccessSecretProvider) (bool, error) {
-	algorithm, credentials, signedHeaders, providedSignature, err := ParseAuthorizationHeader(authorizationHeaderValue)
-	if err != nil {
-		return false, err
-	}
-	if !strings.EqualFold(algorithm, "HMAC-SHA256") {
-		return false, ErrInvalidAlgorithm
-	}
-	if credentials == "" {
-		return false, ErrInvalidAccessKeyID
-	}
-	accessSecret, err := accessSecretProvider.GetAccessSecret(credentials)
-	if err != nil {
-		return false, err
-	}
-
-=======
 func VerifySignature(signedHeadersValue, payloadHash, providedSignature, accessSecret string) (bool, error) {
->>>>>>> ce6fb66f
 	if providedSignature == "" {
 		return false, ErrSignatureMissing
 	}
@@ -375,7 +353,7 @@
 	}
 
 	if !strings.EqualFold(algorithm, "HMAC-SHA256") {
-		return "", "", "", "", errors.New("INVALID_ALGORITHM")
+		return "", "", "", "", ErrInvalidAlgorithm
 	}
 
 	return algorithm, credentials, signedHeaders, signature, nil
